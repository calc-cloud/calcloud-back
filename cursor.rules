--- conflicted
+++ resolved
@@ -1,10 +1,4 @@
-<<<<<<< HEAD
-This file provides guidance to Claude Code (claude.ai/code) when working with code in this repository.
-=======
 # Cursor Rules for Calculaud Backend - Procurement Management System
->>>>>>> 314bd43f
-
-## Project Overview
 
 Procurement Management System backend built with FastAPI. Manages Purposes, Purchases, Stages, Costs, and
 Hierarchies with full CRUD operations, advanced filtering, and search capabilities.
