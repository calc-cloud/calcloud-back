--- conflicted
+++ resolved
@@ -16,14 +16,6 @@
 @router.get("/", response_model=PaginatedResult[Purpose])
 def get_purposes(
     pagination: PaginationParams = Depends(),
-<<<<<<< HEAD
-    hierarchy_id: int | None = Query(None, description="Filter by hierarchy ID"),
-    supplier_id: int | None = Query(None, description="Filter by supplier ID"),
-    service_type_id: int | None = Query(None, description="Filter by service type ID"),
-    status: StatusEnum | None = Query(None, description="Filter by status"),
-    search: str
-    | None = Query(None, description="Search in description, content, and supplier"),
-=======
     hierarchy_id: list[int] | None = Query(None, description="Filter by hierarchy ID(s)", multiple=True),
     supplier_id: list[int] | None = Query(None, description="Filter by supplier ID(s)", multiple=True),
     service_type_id: list[int] | None = Query(None, description="Filter by service type ID(s)", multiple=True),
@@ -31,7 +23,6 @@
     search: str | None = Query(
         None, description="Search in description, content, and emf_id"
     ),
->>>>>>> a1a83af8
     sort_by: str = Query("creation_time", description="Sort by field"),
     sort_order: Literal["asc", "desc"] = Query(
         "desc", description="Sort order: asc or desc"
