from datetime import date, datetime
from typing import Annotated

from pydantic import BaseModel, ConfigDict, Field

from app import StatusEnum
from app.emfs.schemas import EMF, EMFCreate, EMFUpdate
<<<<<<< HEAD
from app.files.schemas import FileAttachment
=======
from app.hierarchies.schemas import Hierarchy
>>>>>>> a1a83af8


class PurposeBase(BaseModel):
    expected_delivery: Annotated[date | None, Field(default=None)]
    comments: Annotated[str | None, Field(default=None, max_length=1000)]
    status: StatusEnum
    supplier_id: int | None = None
    content: Annotated[str | None, Field(default=None, max_length=2000)]
    description: Annotated[str | None, Field(default=None, max_length=2000)]
    service_type_id: int | None = None


class PurposeCreate(PurposeBase):
    hierarchy_id: Annotated[int | None, Field(default=None)]
    emfs: Annotated[list[EMFCreate], Field(default_factory=list)]
    file_attachment_ids: Annotated[list[int], Field(default_factory=list)]


class PurposeUpdate(BaseModel):
    hierarchy_id: Annotated[int | None, Field(default=None)]
    expected_delivery: Annotated[date | None, Field(default=None)]
    comments: Annotated[str | None, Field(default=None, max_length=1000)]
    status: Annotated[StatusEnum | None, Field(default=None)]
    supplier_id: int | None = None
    service_type_id: int | None = None
    content: Annotated[str | None, Field(default=None, max_length=2000)]
    description: Annotated[str | None, Field(default=None, max_length=2000)]
    emfs: Annotated[list[EMFUpdate] | None, Field(default=None)]
    file_attachment_ids: Annotated[list[int] | None, Field(default=None)]


class Purpose(PurposeBase):
    id: int
    creation_time: datetime
    last_modified: datetime

    supplier: str | None = None
    service_type: str | None = None
    hierarchy: Hierarchy | None = None

    emfs: Annotated[list[EMF], Field(default_factory=list)]
    file_attachments: Annotated[list[FileAttachment], Field(default_factory=list)]

    model_config = ConfigDict(from_attributes=True)<|MERGE_RESOLUTION|>--- conflicted
+++ resolved
@@ -5,11 +5,8 @@
 
 from app import StatusEnum
 from app.emfs.schemas import EMF, EMFCreate, EMFUpdate
-<<<<<<< HEAD
 from app.files.schemas import FileAttachment
-=======
 from app.hierarchies.schemas import Hierarchy
->>>>>>> a1a83af8
 
 
 class PurposeBase(BaseModel):
